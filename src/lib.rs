//! `bkt` (pronounced "bucket") is a library for caching subprocess executions. It enables reuse of
//! expensive invocations across separate processes and supports synchronous and asynchronous
//! refreshing, TTLs, and other functionality. `bkt` is also a standalone binary for use by shell
//! scripts and other languages, see <https://github.com/dimo414/bkt> for binary details.
//!
//! ```no_run
//! # fn do_something(_: &str) {}
//! # fn main() -> anyhow::Result<()> {
//! # use std::time::Duration;
//! let bkt = bkt::Bkt::in_tmp()?;
//! let expensive_cmd = bkt::CommandDesc::new(["wget", "https://example.com"]);
//! let (result, age) = bkt.retrieve(&expensive_cmd, Duration::from_secs(3600))?;
//! do_something(result.stdout_utf8());
//! # Ok(()) }
//! ```
#![warn(missing_docs)]

use std::collections::{BTreeMap, BTreeSet};
use std::convert::{TryFrom, TryInto};
use std::ffi::{OsString, OsStr};
use std::fs::{File, OpenOptions};
use std::hash::{Hash, Hasher};
use std::io::{self, BufReader, ErrorKind, BufWriter, Write, Read};
use std::path::{PathBuf, Path};
use std::time::{Duration, Instant, SystemTime};

use anyhow::{anyhow, Context, Error, Result};
use serde::{Serialize, Deserialize};
use serde::de::DeserializeOwned;

#[cfg(feature="debug")]
macro_rules! debug_msg {
    ($($arg:tt)*) => { eprintln!("bkt: {}", format!($($arg)*)) }
}
#[cfg(not(feature="debug"))]
macro_rules! debug_msg {
    ($($arg:tt)*) => {  }
}

/// Returns the modtime of the given path. Returns Ok(None) if the file is not found, and
/// otherwise returns an error if the modtime cannot be determined.
fn modtime(path: &Path) -> Result<Option<SystemTime>> {
    let metadata = std::fs::metadata(path);
    match metadata {
        Ok(metadata) => {
            Ok(Some(metadata.modified().context("Modtime is not supported")?))
        },
        Err(ref err) => {
            match err.kind() {
                ErrorKind::NotFound => Ok(None),
                _ => { metadata?; unreachable!() },
            }
        }
    }
}

/// A stateless description of a command to be executed and cached. It consists of a command line
/// invocation and additional metadata about how the command should be cached which are configured
/// via the `with_*` methods. Instances can be persisted and reused.
///
/// Calling any of these methods changes how the invocation's cache key will be constructed,
/// therefore two invocations with different metadata configured will be cached separately. This
/// allows - for example - commands that interact with the current working directory to be cached
/// dependent on the working directory even if the command line arguments are equal.
///
/// # Examples
///
/// ```
/// let cmd = bkt::CommandDesc::new(["echo", "Hello World!"]);
/// let with_cwd = bkt::CommandDesc::new(["ls"]).with_cwd();
/// let with_env = bkt::CommandDesc::new(["date"]).with_env("TZ");
/// ```
#[derive(Clone, Debug, Eq, PartialEq, Hash, Serialize, Deserialize)]
pub struct CommandDesc {
    args: Vec<OsString>,
    use_cwd: bool,
    envs: BTreeSet<OsString>,
    mod_files: BTreeSet<PathBuf>,
    persist_failures: bool,
}

impl CommandDesc {
    /// Constructs a CommandDesc instance for the given command line.
    ///
    /// ```
    /// let cmd = bkt::CommandDesc::new(["echo", "Hello World!"]);
    /// ```
    pub fn new<I, S>(command: I) -> Self where I: IntoIterator<Item=S>, S: Into<OsString> {
        let ret = CommandDesc {
            args: command.into_iter().map(Into::into).collect(),
            use_cwd: false,
            envs: BTreeSet::new(),
            mod_files: BTreeSet::new(),
            persist_failures: true,
        };
        assert!(!ret.args.is_empty(), "Command cannot be empty");
        ret
    }

    /// Specifies that the current process' working directory should be included in the cache key.
    /// Commands that depend on the working directory (e.g. `ls` or `git status`) should call this
    /// in order to cache executions in different working directories separately.
    ///
    /// # Examples
    ///
    /// ```
    /// let cmd = bkt::CommandDesc::new(["pwd"]).with_cwd();
    /// ```
    pub fn with_cwd(mut self) -> Self {
        self.use_cwd = true;
        self
    }

    /// Specifies that the given environment variable should be included in the cache key. Commands
    /// that depend on the values of certain environment variables (e.g. `LANG`, `PATH`, or `TZ`)
    /// should call this in order to cache such executions separately. Although it's possible to
    /// pass `PWD` here calling [`with_cwd()`] is generally recommended instead for clarity and
    /// consistency with subprocesses that don't read this environment variable.
    ///
    /// Note: If the given variable name is not found in the current process' environment at
    /// execution time the variable is _not_ included in the cache key, and the execution will be
    /// cached as if the environment variable had not been specified at all.
    ///
    /// [`with_cwd()`]: CommandDesc::with_cwd
    ///
    /// # Examples
    ///
    /// ```
    /// let cmd = bkt::CommandDesc::new(["date"]).with_env("TZ");
    /// ```
    pub fn with_env<K>(mut self, key: K) -> Self where K: AsRef<OsStr> {
        self.envs.insert(key.as_ref().into());
        self
    }

    /// Specifies that the given environment variables should be included in the cache key. Commands
    /// that depend on the values of certain environment variables (e.g. `LANG`, `PATH`, or `TZ`)
    /// should call this in order to cache such executions separately. Although it's possible to
    /// pass `PWD` here calling [`with_cwd()`] is generally recommended instead for clarity and
    /// consistency with subprocesses that don't read this environment variable.
    ///
    /// Note: If a given variable name is not found in the current process' environment at execution
    /// time that variable is _not_ included in the cache key, and the execution will be cached as
    /// if the environment variable had not been specified at all.
    ///
    /// [`with_cwd()`]: CommandDesc::with_cwd
    ///
    /// # Examples
    ///
    /// ```
    /// let cmd = bkt::CommandDesc::new(["date"]).with_envs(["LANG", "TZ"]);
    /// ```
    pub fn with_envs<I, E>(mut self, envs: I) -> Self where
        I: IntoIterator<Item=E>,
        E: AsRef<OsStr>,
    {
        self.envs.extend(envs.into_iter().map(|e| e.as_ref().into()));
        self
    }

    /// Specifies that the modification time of the given file should be included in the cache key,
    /// causing cached commands to be invalidated if the file is modified in the future. Commands
    /// that depend on the contents of certain files should call this in order to invalidate the
    /// cache when the file changes.
    ///
    /// It is recommended to pass absolute paths when this is used along with [`with_cwd()`] or
    /// [`CommandState::with_working_dir()`] to avoid any ambiguity in how relative paths are
    /// resolved.
    ///
    /// Note: If the given path is not found at execution time the file is _not_ included in the
    /// cache key, and the execution will be cached as if the file had not been specified at all.
    ///
    /// [`with_cwd()`]: CommandDesc::with_cwd
    ///
    /// # Examples
    ///
    /// ```
    /// let cmd = bkt::CommandDesc::new(["..."]).with_modtime("/etc/passwd");
    /// ```
    pub fn with_modtime<P>(mut self, file: P) -> Self where P: AsRef<Path> {
        self.mod_files.insert(file.as_ref().into());
        self
    }

    /// Specifies that the modification time of the given files should be included in the cache key,
    /// causing cached commands to be invalidated if the files are modified in the future. Commands
    /// that depend on the contents of certain files should call this in order to invalidate the
    /// cache when the files change.
    ///
    /// It is recommended to pass absolute paths when this is used along with [`with_cwd()`] or
    /// [`CommandState::with_working_dir()`] to avoid any ambiguity in how relative paths are
    /// resolved.
    ///
    /// Note: If a given path is not found at execution time that file is _not_ included in the
    /// cache key, and the execution will be cached as if the file had not been specified at all.
    ///
    /// [`with_cwd()`]: CommandDesc::with_cwd
    ///
    /// # Examples
    ///
    /// ```
    /// let cmd = bkt::CommandDesc::new(["..."]).with_modtimes(["/etc/passwd", "/etc/group"]);
    /// ```
    pub fn with_modtimes<I, P>(mut self, files: I) -> Self where
        I: IntoIterator<Item=P>,
        P: AsRef<Path>, {
        self.mod_files.extend(files.into_iter().map(|f| f.as_ref().into()));
        self
    }

    /// Specifies this command should only be cached if it succeeds - i.e. it returns a zero exit
    /// code. Commands that return a non-zero exit code will not be cached, and therefore will be
    /// rerun on each invocation (until they succeed).
    ///
    /// **WARNING:** use this option with caution. Discarding invocations that fail can overload
    /// downstream resources that were protected by the caching layer limiting QPS. For example,
    /// if a website is rejecting a fraction of requests to shed load and then clients start
    /// sending _more_ requests when their attempts fail the website could be taken down outright by
    /// the added load. In other words, using this option can lead to accidental DDoSes.
    ///
    /// ```
    /// let cmd = bkt::CommandDesc::new(["grep", "foo", "/var/log/syslog"]).with_discard_failures(true);
    /// ```
    pub fn with_discard_failures(mut self, discard_failures: bool) -> Self {
        // Invert the boolean so it's not a double negative at usage sites
        self.persist_failures = !discard_failures;
        self
    }

    /// Constructs a [`CommandState`] instance, capturing application state that will be used in the
    /// cache key, such as the current working directory and any specified environment variables.
    /// The `CommandState` can also be further customized to change how the subprocess is invoked.
    ///
    /// Most callers should be able to pass a `CommandDesc` directly to a [`Bkt`] instance without
    /// needing to construct a separate `CommandState` first.
    ///
    /// Example:
    ///
    /// ```no_run
    /// # fn main() -> anyhow::Result<()> {
    /// # use std::time::Duration;
    /// let bkt = bkt::Bkt::in_tmp()?;
    /// let cmd = bkt::CommandDesc::new(["foo", "bar"]).capture_state()?.with_env("FOO", "BAR");
    /// let (result, age) = bkt.retrieve(cmd, Duration::from_secs(3600))?;
    /// # Ok(()) }
    /// ```
    pub fn capture_state(&self) -> Result<CommandState> {
        let cwd = if self.use_cwd {
            Some(std::env::current_dir()?)
        } else {
            None
        };
        let envs = self.envs.iter()
            .flat_map(|e| std::env::var_os(e).map(|v| (e.clone(), v)))
            .collect();
        let modtimes = self.mod_files.iter()
            .map(|f|  modtime(f).map(|m| (f, m)))
            .collect::<Result<Vec<_>>>()?.into_iter()
            .flat_map(|(f, m)| m.map(|m| (f.clone(), m)))
            .collect();

        let state = CommandState { args: self.args.clone(), cwd, envs, modtimes, persist_failures: self.persist_failures };
        debug_msg!("state: {}", state.debug_info());
        Ok(state)
    }
}

/// The stateful sibling of [`CommandDesc`] which represents a command to be executed and cached
/// along with environment state (e.g. the current working directory) at the time the `CommandState`
/// instance is constructed. It consists of a command line invocation and application state
/// determining how the command should be cached and executed. Additional `with_*` methods are
/// provided on this type for further modifying how the subprocess will be executed.
///
/// Calling any of these methods changes how the invocation's cache key will be constructed,
/// therefore two invocations with different configured state will be cached separately, in the same
/// manner as the `with_*` methods on `CommandDesc`.
///
/// # Examples
///
/// ```
/// # fn main() -> anyhow::Result<()> {
/// let cmd = bkt::CommandDesc::new(["echo", "Hello World!"]).capture_state();
/// let with_custom_wd = bkt::CommandDesc::new(["ls"]).capture_state()?.with_working_dir("/");
/// let with_env = bkt::CommandDesc::new(["date"]).capture_state()?.with_env("TZ", "UTC");
/// # Ok(()) }
/// ```
#[derive(Clone, Debug, Eq, PartialEq, Hash, Serialize, Deserialize)]
pub struct CommandState {
    // TODO Borrow<Vec<OsString>> or Cow<Vec<OsString>> might be better, need to validate
    //      serialization. Or maybe just make it &Vec<OsString> and add a lifetime to CommandState?
    args: Vec<OsString>,
    cwd: Option<PathBuf>,
    envs: BTreeMap<OsString, OsString>,
    modtimes: BTreeMap<PathBuf, SystemTime>,
    persist_failures: bool,
}

impl CommandState {
    /// Sets the working directory the command should be run from, and causes this working directory
    /// to be included in the cache key. If unset the working directory will be inherited from the
    /// current process' and will _not_ be used to differentiate invocations in separate working
    /// directories.
    ///
    /// ```
    /// # fn main() -> anyhow::Result<()> {
    /// let cmd = bkt::CommandDesc::new(["pwd"]);
    /// let state = cmd.capture_state()?.with_working_dir("/tmp");
    /// # Ok(()) }
    /// ```
    pub fn with_working_dir<P: AsRef<Path>>(mut self, cwd: P) -> Self {
        self.cwd = Some(cwd.as_ref().into());
        self
    }

    /// Adds the given key/value pair to the environment the command should be run from, and causes
    /// this pair to be included in the cache key.
    ///
    /// ```
    /// # fn main() -> anyhow::Result<()> {
    /// let cmd = bkt::CommandDesc::new(["pwd"]);
    /// let state = cmd.capture_state()?.with_env("FOO", "bar");
    /// # Ok(()) }
    /// ```
    pub fn with_env<K, V>(mut self, key: K, value: V) -> Self
        where K: AsRef<OsStr>, V: AsRef<OsStr> {
        self.envs.insert(key.as_ref().into(), value.as_ref().into());
        self
    }

    /// Adds the given key/value pairs to the environment the command should be run from, and causes
    /// these pair to be included in the cache key.
    ///
    /// ```
    /// # fn main() -> anyhow::Result<()> {
    /// use std::env;
    /// use std::collections::HashMap;
    ///
    /// let important_envs : HashMap<String, String> =
    ///     env::vars().filter(|&(ref k, _)|
    ///         k == "TERM" || k == "TZ" || k == "LANG" || k == "PATH"
    ///     ).collect();
    /// let cmd = bkt::CommandDesc::new(["..."]);
    /// let state = cmd.capture_state()?.with_envs(&important_envs);
    /// # Ok(()) }
    /// ```
    pub fn with_envs<I, K, V>(mut self, envs: I) -> Self
        where
            I: IntoIterator<Item=(K, V)>,
            K: AsRef<OsStr>,
            V: AsRef<OsStr>,
    {
        for (ref key, ref val) in envs {
            self.envs.insert(key.as_ref().into(), val.as_ref().into());
        }
        self
    }

    /// Format's the CommandState's metadata (information read from the system rather than provided
    /// by the caller) for diagnostic purposes.
    #[cfg(feature="debug")]
    fn debug_info(&self) -> String {
        fn to_timestamp(time: &SystemTime) -> u128 {
            time.duration_since(SystemTime::UNIX_EPOCH).expect("Precedes epoch").as_micros()
        }

        let mut parts = Vec::new();
        if let Some(ref cwd) = self.cwd {
            parts.push(format!("cwd:{}", cwd.to_string_lossy()));
        }
        if !self.envs.is_empty() {
            parts.push(self.envs.iter()
                           .map(|(k, v)| format!("{}={}", k.to_string_lossy(), v.to_string_lossy()))
                           .collect::<Vec<_>>().join(","));
        }
        if !self.modtimes.is_empty() {
            parts.push(self.modtimes.iter()
                .map(|(p, m)| format!("{}:{}", p.to_string_lossy(), to_timestamp(m)))
                .collect::<Vec<_>>().join(" "));
        }
        parts.join(" | ")
    }
}

impl TryFrom<&CommandDesc> for CommandState {
    type Error = anyhow::Error;

    fn try_from(desc: &CommandDesc) -> Result<Self> {
        desc.capture_state()
    }
}

impl From<&CommandState> for std::process::Command {
    fn from(cmd: &CommandState) -> Self {
        let mut command = std::process::Command::new(&cmd.args[0]);
        command.args(&cmd.args[1..]);
        if let Some(cwd) = &cmd.cwd {
            command.current_dir(cwd);
        }
        if !cmd.envs.is_empty() {
            command.envs(&cmd.envs);
        }
        command
    }
}

impl CacheKey for CommandState {
    fn debug_label(&self) -> Option<String> {
        Some(self.args.iter()
            .map(|a| a.to_string_lossy()).collect::<Vec<_>>().join("-")
            .chars()
            .map(|c| if c.is_whitespace() { '_' } else { c })
            .filter(|&c| c.is_alphanumeric() || c == '-' || c == '_')
            .take(100).collect())
    }
}

#[cfg(test)]
mod cmd_tests {
    use super::*;

    #[test]
    fn debug_label() {
        let cmd = CommandDesc::new(["foo", "bar", "b&r _- a"]);
        assert_eq!(CommandState::try_from(&cmd).unwrap().debug_label(), Some("foo-bar-br__-_a".into()));
    }

    #[test]
    fn collisions() {
        std::env::set_var("FOO", "BAR");
        let commands = [
            CommandDesc::new(["foo"]),
            CommandDesc::new(["foo", "bar"]),
            CommandDesc::new(["foo", "b", "ar"]),
            CommandDesc::new(["foo", "b ar"]),
            CommandDesc::new(["foo"]).with_cwd(),
            CommandDesc::new(["foo"]).with_env("FOO"),
            CommandDesc::new(["foo"]).with_cwd().with_env("FOO"),
        ];

        // https://old.reddit.com/r/rust/comments/2koptu/best_way_to_visit_all_pairs_in_a_vec/clnhxr5/
        let mut iter = commands.iter();
        for a in &commands {
            iter.next();
            for b in iter.clone() {
                assert_ne!(
                    CommandState::try_from(a).unwrap().cache_key(),
                    CommandState::try_from(b).unwrap().cache_key(),
                    "{:?} and {:?} have equivalent hashes", a, b);
            }
        }
    }
}

/// The outputs of a cached invocation of a [`CommandDesc`], akin to [`std::process::Output`].
#[derive(Serialize, Deserialize, Debug, Eq, PartialEq)]
pub struct Invocation {
    stdout: Vec<u8>,
    stderr: Vec<u8>,
    exit_code: i32,
    runtime: Duration,
}

impl Invocation {
    /// The data that the process wrote to stdout.
    pub fn stdout(&self) -> &[u8] { &self.stdout }

    /// Helper to view stdout as a UTF-8 string. Use [`from_utf8`](std::str::from_utf8) directly if
    /// you need to handle output that may not be UTF-8.
    pub fn stdout_utf8(&self) -> &str {
        std::str::from_utf8(&self.stdout).expect("stdout not valid UTF-8")
    }

    /// The data that the process wrote to stderr.
    pub fn stderr(&self) -> &[u8] { &self.stderr }

    /// Helper to view stderr as a UTF-8 string. Use [`from_utf8`](std::str::from_utf8) directly if
    /// you need to handle output that may not be UTF-8.
    pub fn stderr_utf8(&self) -> &str {
        std::str::from_utf8(&self.stderr).expect("stderr not valid UTF-8")
    }

    /// The exit code of the program, or 126 if the program terminated without an exit status.
    /// See [`ExitStatus::code()`](std::process::ExitStatus::code()). This is subject to change to
    /// better support other termination states.
    pub fn exit_code(&self) -> i32 { self.exit_code }

    /// The time the process took to complete.
    pub fn runtime(&self) -> Duration { self.runtime }
}

/// A file-lock mechanism that holds a lock by atomically creating a file in the given directory,
/// and deleting the file upon being dropped. Callers should beware that dropping is not guaranteed
/// (e.g. if the program panics). When a conflicting lock file is found its age (mtime) is checked
/// to detect stale locks leaked by a separate process that failed to properly drop its lock.
#[derive(Debug)]
struct FileLock {
    lock_file: PathBuf,
}

impl FileLock {
    fn try_acquire<P: AsRef<Path>>(lock_dir: P, name: &str, consider_stale: Duration) -> Result<Option<Self>> {
        let lock_file = lock_dir.as_ref().join(name).with_extension("lock");
        match OpenOptions::new().create_new(true).write(true).open(&lock_file) {
            Ok(mut lock) => {
                write!(lock, "{}", std::process::id())?;
                Ok(Some(FileLock{ lock_file }))
            },
            Err(io) => {
                match io.kind() {
                    ErrorKind::AlreadyExists => {
                        if let Ok(lock_metadata) = std::fs::metadata(&lock_file) {
                            if let Ok(age) = lock_metadata.modified()?.elapsed() {
                                if age > consider_stale {
                                    return Err(Error::msg(format!(
                                        "Lock {} held by PID {} appears stale and may need to be deleted manually.",
                                        lock_file.display(),
                                        std::fs::read_to_string(&lock_file).unwrap_or_else(|_| "unknown".into()))));
                                }
                            }
                        }
                        Ok(None)
                    },
                    _ => { Err(Error::new(io)) }
                }
            },
        }
    }
}

impl Drop for FileLock {
    fn drop(&mut self) {
        if let Err(e) = std::fs::remove_file(&self.lock_file) {
            eprintln!("Failed to delete lockfile {}, may need to be deleted manually. Reason: {:?}",
                      self.lock_file.display(), e);
        }
    }
}

#[cfg(test)]
mod file_lock_tests {
    use super::*;
    use test_dir::{TestDir, DirBuilder};

    #[test]
    fn locks() {
        let dir = TestDir::temp();
        let lock = FileLock::try_acquire(dir.root(), "test", Duration::from_secs(100)).unwrap();
        let lock = lock.expect("Could not take lock");
        assert!(dir.path("test.lock").exists());
        std::mem::drop(lock);
        assert!(!dir.path("test.lock").exists());
    }

    #[test]
    fn already_locked() {
        let dir = TestDir::temp();
        let lock = FileLock::try_acquire(dir.root(), "test", Duration::from_secs(100)).unwrap();
        let lock = lock.expect("Could not take lock");

        let attempt = FileLock::try_acquire(dir.root(), "test", Duration::from_secs(100)).unwrap();
        assert!(attempt.is_none());

        std::mem::drop(lock);
        let attempt = FileLock::try_acquire(dir.root(), "test", Duration::from_secs(100)).unwrap();
        assert!(attempt.is_some());
    }
}

/// Trait allowing a type to be used as a cache key. It would be nice to blanket-implement
/// this for all types that implement the dependent traits, but without a way for specific
/// impls to opt-out of the blanket that would prevent customizing the debug_label().
/// Specialization might resolve that issue, in the meantime it's fine since Cache is a
/// private type anyways.
trait CacheKey: std::fmt::Debug+Hash+PartialEq {
    /// Label is added to the cache key when run with the debug feature, useful for diagnostics.
    fn debug_label(&self) -> Option<String> { None }

    /// Generates a string sufficiently unique to describe the key; typically just the hex encoding
    /// of the key's hash code. Most impls should not need to override this.
    fn cache_key(&self) -> String {
        // The hash_map::DefaultHasher is somewhat underspecified, but it notes that "hashes should
        // not be relied upon over releases", which implies it is stable across multiple
        // invocations of the same build.... See cache_tests::stable_hash.
        let mut s = std::collections::hash_map::DefaultHasher::new();
        self.hash(&mut s);
        let hash = s.finish();
        if cfg!(feature = "debug") {
            if let Some(label) = self.debug_label() {
                if !label.is_empty() {
                    return format!("{}_{:016X}", label, hash);
                }
            }
        }
        format!("{:016X}", hash)
    }
}

/// Container for serialized key/value pairs.
#[derive(Serialize, Deserialize)]
struct CacheEntry<K, V> {
    key: K,
    value: V,
}

// See https://doc.rust-lang.org/std/fs/fn.soft_link.html
#[cfg(windows)]
fn symlink<P: AsRef<Path>, Q: AsRef<Path>>(original: P, link: Q) -> Result<()> {
    std::os::windows::fs::symlink_file(original, link)
        .context("Windows prevents most programs from creating symlinks; see https://github.com/dimo414/bkt/issues/3")
}
#[cfg(unix)]
use std::os::unix::fs::symlink;

/// A file-system-backed cache for mapping keys (i.e. `CommandDesc`) to values (i.e. `Invocation`)
/// for a given duration.
// TODO make this a trait so we can swap out impls, such as an in-memory cache or SQLite-backed
#[derive(Clone, Debug)]
struct Cache {
    cache_dir: PathBuf,
    scope: Option<String>,
}

impl Cache {
    fn new<P: AsRef<Path>>(cache_dir: P) -> Self {
        Cache{ cache_dir: cache_dir.as_ref().into(), scope: None }
    }

    fn scoped(mut self, scope: String) -> Self {
        assert!(self.scope.is_none());
        self.scope = Some(scope);
        self
    }

    #[cfg(not(feature = "debug"))]
    fn serialize<W, T>(writer: W, value: &T) -> Result<()>
            where W: io::Write, T: Serialize + ?Sized {
        Ok(bincode::serialize_into(writer, value)?)
    }

    #[cfg(feature = "debug")]
    fn serialize<W, T>(writer: W, value: &T) -> Result<()>
            where W: io::Write, T: Serialize + ?Sized {
        Ok(serde_json::to_writer_pretty(writer, value)?)
    }

    #[cfg(not(feature = "debug"))]
    fn deserialize<R, T>(reader: R) -> Result<T>
            where R: std::io::Read, T: DeserializeOwned {
        Ok(bincode::deserialize_from(reader)?)
    }

    #[cfg(feature = "debug")]
    fn deserialize<R, T>(reader: R) -> Result<T>
            where R: std::io::Read, T: DeserializeOwned {
        Ok(serde_json::from_reader(reader)?)
    }

    fn key_dir(&self) -> PathBuf {
        self.cache_dir.join("keys")
    }

    fn key_path(&self, key: &str) -> PathBuf {
        let file = match &self.scope {
            Some(scope) => format!("{}.{}", scope, key),
            None => key.into(),
        };
        self.key_dir().join(file)
    }

    fn data_dir(&self) -> PathBuf {
        self.cache_dir.join("data")
    }

    /// Looks up the given key in the cache, returning the associated value and its age
    /// if the data is found and is newer than the max_age.
    fn lookup<K, V>(&self, key: &K, max_age: Duration) -> Result<Option<(V, SystemTime)>>
            where K: CacheKey+DeserializeOwned, V: DeserializeOwned {
        let path = self.key_path(&key.cache_key());
        let file = File::open(&path);
        if let Err(ref e) = file {
            if e.kind() == ErrorKind::NotFound {
                debug_msg!("lookup {} not found", path.display());
                return Ok(None);
            }
        }
        // Missing file is OK; other errors get propagated to the caller
        let reader = BufReader::new(file.context("Failed to access cache file")?);
        // TODO consider returning OK(None) if deserialization fails, which could happen if
        //      different types hashed to the same key
        let found: CacheEntry<K, V> = Cache::deserialize(reader)?;
        // Discard data that is too old
        let mtime = std::fs::metadata(&path)?.modified()?;
        let elapsed = mtime.elapsed();
        if elapsed.is_err() || elapsed.unwrap() > max_age {
            debug_msg!("lookup {} expired", path.display());
            return match std::fs::remove_file(&path) {
                Ok(_) => Ok(None),
                Err(e) if e.kind() == std::io::ErrorKind::NotFound => Ok(None),
                Err(e) => Err(e)
            }.context("Failed to remove expired data")
        }
        // Ignore false-positive hits that happened to collide with the hash code
        if &found.key != key {
            debug_msg!("lookup {} hash collision", path.display());
            return Ok(None);
        }
        debug_msg!("lookup {} found", path.display());
        Ok(Some((found.value, mtime)))
    }

    fn seconds_ceiling(duration: Duration) -> u64 {
        duration.as_secs() + if duration.subsec_nanos() != 0 { 1 } else { 0 }
    }

    // https://rust-lang-nursery.github.io/rust-cookbook/algorithms/randomness.html#create-random-passwords-from-a-set-of-alphanumeric-characters
    fn rand_filename(dir: &Path, label: &str) -> PathBuf {
        use rand::{thread_rng, Rng};
        use rand::distributions::Alphanumeric;
        let rand_str: String = thread_rng().sample_iter(Alphanumeric).take(16).map(char::from).collect();
        dir.join(format!("{}.{}", label, rand_str))
    }

    /// Write the given key/value pair to the cache, persisting it for at least the given TTL.
    ///
    /// Note: This method takes references to the key and value because they are serialized
    /// externally, therefore consuming either parameter is unhelpful. An in-memory implementation
    /// would need to do an internal `.clone()` which is at odds with
    /// [`C-CALLER-CONTROL`](https://rust-lang.github.io/api-guidelines/flexibility.html) but Cache
    /// is intended for serialization use cases so some overhead in the in-memory case may be
    /// acceptable.
    // TODO C-INTERMEDIATE suggests emulating HashMap::insert and returning any existing value in
    //     the cache, though it would be expensive to construct this so perhaps should be a callback
    fn store<K, V>(&self, key: &K, value: &V, ttl: Duration) -> Result<()>
            where K: CacheKey+Serialize, V: Serialize {
        assert!(!ttl.is_zero(), "ttl cannot be zero");
        let ttl_dir = self.data_dir().join(Cache::seconds_ceiling(ttl).to_string());
        std::fs::create_dir_all(&ttl_dir)?;
        std::fs::create_dir_all(self.key_dir())?;
        let data_path = Cache::rand_filename(&ttl_dir, "data");
        // Note: this will fail if filename collides, could retry in a loop if that happens
        let file = OpenOptions::new().create_new(true).write(true).open(&data_path)?;
        let entry = CacheEntry{ key, value };
        Cache::serialize(BufWriter::new(&file), &entry).context("Serialization failed")?;
        debug_msg!("store data {}", data_path.display());
        // The target needs to be canonicalized as we're creating the link in a subdirectory, but I'd somewhat prefer
        // to fix it to be correctly relative to the link's location. Probably not worth the trouble though.
        let data_path = data_path.canonicalize()?;
        // Roundabout approach to an atomic symlink replacement
        // https://github.com/dimo414/bash-cache/issues/26
        let tmp_symlink = Cache::rand_filename(&self.key_dir(), "tmp-symlink");
        // Note: this call will fail if the tmp_symlink filename collides, could retry in a loop if that happens.
        symlink(data_path, &tmp_symlink)?;
        let key_path = self.key_path(&entry.key.cache_key());
        debug_msg!("store key {}", key_path.display());
        std::fs::rename(&tmp_symlink, key_path)?;
        Ok(())
    }

    fn cleanup(&self) -> Result<()> {
        fn delete_stale_file(file: &Path, ttl: Duration) -> Result<()> {
            let age = std::fs::metadata(file)?.modified()?.elapsed()?;
            if age > ttl {
                std::fs::remove_file(file)?;
            }
            Ok(())
        }

        // if try_acquire fails, e.g. because the directory does not exist, there's nothing to clean up
        if let Ok(Some(_lock)) = FileLock::try_acquire(&self.cache_dir, "cleanup", Duration::from_secs(60*10)) {
            // Don't bother if cleanup has been attempted recently
            let last_attempt_file = self.cache_dir.join("last_cleanup");
            if let Ok(metadata) = last_attempt_file.metadata() {
                if metadata.modified()?.elapsed()? < Duration::from_secs(30) {
                    debug_msg!("cleanup skip recent");
                    return Ok(());
                }
            }
            File::create(&last_attempt_file)?; // resets mtime if already exists

            // First delete stale data files
            debug_msg!("cleanup data {}", &self.data_dir().display());
            if let Ok(data_dir_iter) = std::fs::read_dir(&self.data_dir()) {
                for entry in data_dir_iter {
                    let ttl_dir = entry?.path();
                    let ttl = Duration::from_secs(
                        ttl_dir.file_name().and_then(|s| s.to_str()).and_then(|s| s.parse().ok())
                            .ok_or_else(|| Error::msg(format!("Invalid ttl directory {}", ttl_dir.display())))?);

                    for entry in std::fs::read_dir(&ttl_dir)? {
                        let file = entry?.path();
                        // Disregard errors on individual files; typically due to concurrent deletion
                        // or other changes we don't care about.
                        let _ = delete_stale_file(&file, ttl);
                    }
                }
            }

            // Then delete broken symlinks
            debug_msg!("cleanup keys {}", &self.key_dir().display());
            if let Ok(key_dir_iter) = std::fs::read_dir(&self.key_dir()) {
                for entry in key_dir_iter {
                    let symlink = entry?.path();
                    // This reads as if we're deleting files that no longer exist, but what it really
                    // means is "if the symlink is broken, try to delete _the symlink_." It would also
                    // try to delete a symlink that happened to be deleted concurrently, but this is
                    // harmless since we ignore the error.
                    // std::fs::symlink_metadata() could be used to check that the symlink itself exists
                    // if needed, but this could still have false-positives due to a TOCTOU race.
                    if !symlink.exists() {
                        let _ = std::fs::remove_file(symlink);
                    }
                }
            }
        }
        Ok(())
    }
}

#[cfg(test)]
mod cache_tests {
    use super::*;
    use test_dir::{TestDir, DirBuilder};

    impl CacheKey for i32 {}
    impl CacheKey for String {
        fn debug_label(&self) -> Option<String> {
            Some(self.clone())
        }
    }

    fn modtime<P: AsRef<Path>>(path: P) -> SystemTime {
        std::fs::metadata(&path).expect("No metadata").modified().expect("No modtime")
    }

    fn make_dir_stale<P: AsRef<Path>>(dir: P, age: Duration) -> Result<()> {
        let desired_time = SystemTime::now() - age;
        let stale_time = filetime::FileTime::from_system_time(desired_time);
        for entry in std::fs::read_dir(dir)? {
            let path = entry?.path();
            let last_modified = modtime(&path);

            if path.is_file() && last_modified > desired_time {
                filetime::set_file_mtime(&path, stale_time)?;
            } else if path.is_dir() {
                make_dir_stale(&path, age)?;
            }
        }
        Ok(())
    }

    fn dir_contents<P: AsRef<Path>>(dir: P) -> Vec<String> {
        fn contents(dir: &Path, ret: &mut Vec<PathBuf>) -> Result<()> {
            for entry in std::fs::read_dir(dir)? {
                let path = entry?.path();
                if path.is_dir() {
                    contents(&path, ret)?;
                } else {
                    ret.push(path);
                }
            }
            Ok(())
        }
        let mut paths = vec![];
        contents(dir.as_ref(), &mut paths).unwrap();
        paths.iter().map(|p| p.strip_prefix(dir.as_ref()).unwrap().display().to_string()).collect()
    }

    // Sanity-checking that cache_key's behavior is stable over time. This test may need to be
    // updated when changing Rust versions / editions.
    #[test]
    fn stable_hash() {
        assert_eq!(100.cache_key(), "7D208C81E8236995");
        if cfg!(feature = "debug") {
            assert_eq!("FooBar".to_string().cache_key(), "FooBar_2C8878C07E3ADA57");
        } else {
            assert_eq!("FooBar".to_string().cache_key(), "2C8878C07E3ADA57");
        }
    }

    #[test]
    fn cache() {
        let dir = TestDir::temp();
        let key = "foo".to_string();
        let val = "A".to_string();
        let cache = Cache::new(dir.root());

        let absent = cache.lookup::<_, String>(&key, Duration::from_secs(100)).unwrap();
        assert!(absent.is_none());

        cache.store(&key, &val, Duration::from_secs(100)).unwrap();
        let present = cache.lookup::<_, String>(&key, Duration::from_secs(100)).unwrap();
        assert_eq!(present.unwrap().0, val);
    }

    #[test]
    fn lookup_ttls() {
        let dir = TestDir::temp();
        let key = "foo".to_string();
        let val = "A".to_string();
        let cache = Cache::new(dir.root());

        cache.store(&key, &val, Duration::from_secs(5)).unwrap(); // store duration doesn't affect lookups
        make_dir_stale(dir.root(), Duration::from_secs(15)).unwrap();

        // data is still present until a cleanup iteration runs, or a lookup() invalidates it
        let present = cache.lookup::<_, String>(&key, Duration::from_secs(20)).unwrap();
        assert_eq!(present.unwrap().0, "A");
        // lookup() finds stale data, deletes it
        let absent = cache.lookup::<_, String>(&key, Duration::from_secs(10)).unwrap();
        assert!(absent.is_none());
        // now data is gone, even though this lookup() would have accepted it
        let absent = cache.lookup::<_, String>(&key, Duration::from_secs(20)).unwrap();
        assert!(absent.is_none());
    }

    #[test]
    fn scoped() {
        let dir = TestDir::temp();
        let key = "foo".to_string();
        let val_a = "A".to_string();
        let val_b = "B".to_string();
        let cache = Cache::new(dir.root());
        let cache_scoped = Cache::new(dir.root()).scoped("scope".into());

        cache.store(&key, &val_a, Duration::from_secs(100)).unwrap();
        cache_scoped.store(&key, &val_b, Duration::from_secs(100)).unwrap();

        let present = cache.lookup::<_, String>(&key, Duration::from_secs(20)).unwrap();
        assert_eq!(present.unwrap().0, val_a);
        let present_scoped = cache_scoped.lookup::<_, String>(&key, Duration::from_secs(20)).unwrap();
        assert_eq!(present_scoped.unwrap().0, val_b);
    }

    #[test]
    fn cleanup() {
        let dir = TestDir::temp();
        let key = "foo".to_string();
        let val = "A".to_string();
        let cache = Cache::new(dir.root());

        cache.store(&key, &val, Duration::from_secs(5)).unwrap();
        make_dir_stale(dir.root(), Duration::from_secs(10)).unwrap();
        cache.cleanup().unwrap();

        assert_eq!(dir_contents(dir.root()), ["last_cleanup"]); // keys and data dirs are now empty

        let absent = cache.lookup::<_, String>(&key, Duration::from_secs(20)).unwrap();
        assert!(absent.is_none());
    }
}

/// Holds information about the cache status of a given command.
#[derive(Debug, Copy, Clone)]
pub enum CacheStatus {
    /// Command was found in the cache. Contains the time the returned invocation was cached.
    Hit(Instant),
    /// Command was not found in the cache and was executed. Contains the execution time of the
    /// subprocess.
    Miss(Duration),
}

#[cfg(test)]
impl CacheStatus {
    // Note these functions are intentionally not public for now. They're only currently needed to
    // make assertions shorter, and should be able to be removed once assert_matches #82775 is
    // stable. Can be made public if other use-cases arise.
    fn is_hit(&self) -> bool { match self { CacheStatus::Hit(_) => true, CacheStatus::Miss(_) => false, } }
    fn is_miss(&self) -> bool { match self { CacheStatus::Hit(_) => false, CacheStatus::Miss(_) => true, } }
}

/// This struct is the main API entry point for the `bkt` library, allowing callers to invoke and
/// cache subprocesses for later reuse.
///
/// Example:
///
/// ```no_run
/// # fn main() -> anyhow::Result<()> {
/// # use std::time::Duration;
/// let bkt = bkt::Bkt::in_tmp()?;
/// let cmd = bkt::CommandDesc::new(["curl", "https://expensive.api/foo"]);
/// let (result, age) = bkt.retrieve(&cmd, Duration::from_secs(60*60))?;
/// println!("Retrieved: {:?}\nAge: {:?}", result, age);
/// # Ok(()) }
/// ```
#[derive(Clone, Debug)]
pub struct Bkt {
    cache: Cache,
    cleanup_on_refresh: bool,
}

impl Bkt {
    fn temp_dir() -> PathBuf {
        std::env::var_os("BKT_TMPDIR").map(PathBuf::from).unwrap_or_else(std::env::temp_dir)
    }

    /// Creates a new Bkt instance using the [`std::env::temp_dir`] as the cache location. If a
    /// `BKT_TMPDIR` environment variable is set that value will be preferred.
    ///
    /// # Errors
    ///
    /// If preparing the tmp cache directory fails.
    pub fn in_tmp() -> Result<Self> {
        Bkt::create(Bkt::temp_dir())
    }

    /// Creates a new Bkt instance.
    ///
    /// The given `root_dir` will be used as the parent directory of the cache. It's recommended
    /// this directory be in a tmpfs partition, on an SSD, or similar, so operations are fast.
    ///
    /// # Errors
    ///
    /// If preparing the cache directory under `root_dir` fails.
    pub fn create(root_dir: PathBuf) -> Result<Self> {
        // Note the cache is invalidated when the minor version changes
        // TODO use separate directories per user, like bash-cache
        //      See https://stackoverflow.com/q/57951893/113632
        let cache_dir = root_dir
            .join(format!("bkt-{}.{}-cache", env!("CARGO_PKG_VERSION_MAJOR"), env!("CARGO_PKG_VERSION_MINOR")));
        Bkt::restrict_dir(&cache_dir)?;
        Ok(Bkt {
            cache: Cache::new(&cache_dir),
            cleanup_on_refresh: true,
        })
    }

    /// Associates a scope with this Bkt instance, causing it to namespace its cache keys so that
    /// they do not collide with other instances using the same cache directory. This is useful when
    /// separate applications could potentially invoke the same commands but should not share a
    /// cache. Consider using the application's name, PID, and/or a timestamp in order to create a
    /// sufficiently unique namespace.
    pub fn scoped(mut self, scope: String) -> Self {
        self.cache = self.cache.scoped(scope);
        self
    }

    /// By default a background cleanup thread runs on cache misses and calls to [`Bkt::refresh()`]
    /// to remove stale data. You may prefer to manage cleanup yourself if you expect frequent cache
    /// misses and want to minimize the number of threads being created. See [`Bkt::cleanup_once()`]
    /// and [`Bkt::cleanup_thread()`] if you set this to `false`.
    pub fn cleanup_on_refresh(mut self, cleanup: bool) -> Self {
        self.cleanup_on_refresh = cleanup;
        self
    }

    #[cfg(not(unix))]
    fn restrict_dir(_cache_dir: &Path) -> Result<()> { Ok(()) }
    #[cfg(unix)]
    fn restrict_dir(cache_dir: &Path) -> Result<()> {
        use std::os::unix::fs::PermissionsExt;
        if !cache_dir.exists() {
            std::fs::create_dir_all(cache_dir)?;
            let metadata = std::fs::metadata(cache_dir)?;
            let mut permissions = metadata.permissions();
            permissions.set_mode(0o700); // Only accessible to current user
            std::fs::set_permissions(cache_dir, permissions)?;
        }
        Ok(())
    }

    // Executes the given command, capturing its output and exit code in the returned Invocation.
    // If output_streams is present the output of the command is _also_ written to these streams
    // concurrently, in order to support displaying a command's output while simultaneously caching
    // it (instead of waiting for the command to complete before outputting anything).
    fn execute_subprocess(
        cmd: impl Into<std::process::Command>,
        output_streams: Option<(impl Write+Send, impl Write+Send)>
    ) -> Result<Invocation> {
        fn maybe_tee(mut source: impl Read, mut sink: Option<impl Write>) -> std::io::Result<Vec<u8>> {
            let mut ret = Vec::new();

            // This initialization can be avoided (safely) once
            // https://github.com/rust-lang/rust/issues/78485 is stable.
            let mut buf = [0u8; 1024 * 10];
            loop {
                let num_read = source.read(&mut buf)?;
                if num_read == 0 {
                    break;
                }

                let buf = &buf[..num_read];
                if let Some(ref mut sink) = sink {
                    sink.write_all(buf)?;
                    sink.flush()?;
                }
                ret.extend(buf);
            }
            Ok(ret)
        }

        let (out_sink, err_sink) = match output_streams {
            Some((out, err)) => (Some(out), Some(err)),
            None => (None, None),
        };

        let mut command: std::process::Command = cmd.into();
        use std::process::Stdio;
        let command = command.stdout(Stdio::piped()).stderr(Stdio::piped());

        let start = Instant::now();
<<<<<<< HEAD
        let mut child = command.spawn().with_context(|| format!(
            "Failed to run command {}", command.get_args().next().expect("Executable missing").to_string_lossy()))?;

        let child_out = child.stdout.take().ok_or(anyhow!("cannot attach to child stdout"))?;
        let child_err = child.stderr.take().ok_or(anyhow!("cannot attach to child stderr"))?;

        // Using scoped threads means we can take a Write+Send instead of a W+S+'static, allowing
        // callers to pass mutable references (such as `&mut Vec<u8>`). See also
        // https://stackoverflow.com/q/32750829/113632
        let (stdout, stderr) = std::thread::scope(|s| {
            let thread_out = s.spawn(|| maybe_tee(child_out, out_sink));
            let thread_err = s.spawn(|| maybe_tee(child_err, err_sink));
            let stdout = thread_out.join().expect("child stdout thread failed to join").context("stdout pipe failed")?;
            let stderr = thread_err.join().expect("child stderr thread failed to join").context("stderr pipe failed")?;
            anyhow::Ok((stdout, stderr))
        })?;

        let status = child.wait()?;
=======
        // TODO write to stdout/stderr while running, rather than after the process completes?
        // See https://stackoverflow.com/q/66060139
        let result = command.output()
            .with_context(|| format!("Failed to run command: {:?}", command))?;
>>>>>>> c611f84e
        let runtime = start.elapsed();

        Ok(Invocation {
            stdout,
            stderr,
            // TODO handle signals, see https://stackoverflow.com/q/66272686
            exit_code: status.code().unwrap_or(126),
            runtime,
        })
    }

    /// Looks up the given command in Bkt's cache. If found (and newer than the given TTL) returns
    /// the cached invocation. If stale or not found the command is executed and the result is
    /// cached and then returned.
    ///
    /// The second element in the returned tuple reports whether or not the invocation was cached
    /// and includes information such as the cached data's age or the executed subprocess' runtime.
    ///
    /// # Errors
    ///
    /// If looking up, deserializing, executing, or serializing the command fails. This generally
    /// reflects a user error such as an invalid command.
    pub fn retrieve<T>(&self, command: T, ttl: Duration) -> Result<(Invocation, CacheStatus)> where
        T: TryInto<CommandState>,
        anyhow::Error: From<T::Error>, // https://stackoverflow.com/a/72627328
    {
        self.retrieve_impl(command, ttl, None::<(std::io::Stdout, std::io::Stderr)>)
    }

    /// **Experimental** This method is subject to change.
    ///
    /// Looks up the given command in Bkt's cache. If found (and newer than the given TTL) returns
    /// the cached invocation. If stale or not found the command is executed and the result is
    /// cached and then returned. Additionally, the invocation's stdout and stderr are written to
    /// the given streams in real time.
    ///
    /// The second element in the returned tuple reports whether or not the invocation was cached
    /// and includes information such as the cached data's age or the executed subprocess' runtime.
    ///
    /// # Errors
    ///
    /// If looking up, deserializing, executing, or serializing the command fails. This generally
    /// reflects a user error such as an invalid command.
    pub fn retrieve_streaming<T>(
        &self,
        command: T,
        ttl: Duration,
        stdout_sink: impl Write+Send,
        stderr_sink: impl Write+Send,
    ) -> Result<(Invocation, CacheStatus)> where
        T: TryInto<CommandState>,
        anyhow::Error: From<T::Error>, // https://stackoverflow.com/a/72627328
    {
        self.retrieve_impl(command, ttl, Some((stdout_sink, stderr_sink)))
    }

    fn retrieve_impl<T>(
        &self, command: T,
        ttl: Duration,
        output_streams: Option<(impl Write+Send, impl Write+Send)>
    ) -> Result<(Invocation, CacheStatus)> where
        T: TryInto<CommandState>,
        anyhow::Error: From<T::Error>, // https://stackoverflow.com/a/72627328
    {
        let command = command.try_into()?;
        let cached = self.cache.lookup(&command, ttl).context("Cache lookup failed")?;
        let result = match cached {
            Some((inv, mtime)) => {
               let inv: Invocation = inv; //The if-let confuses type inference for some reason, if that's commented out this line isn't needed
                if let Some((mut stdout, mut stderr)) = output_streams {
                    stdout.write_all(inv.stdout())?;
                    stderr.write_all(inv.stderr())?;
                }
                (inv, CacheStatus::Hit(Instant::now() - mtime.elapsed()?))
            },
            None => {
                let cleanup_hook = self.maybe_cleanup_once();
                let start = Instant::now();
                let result = Bkt::execute_subprocess(&command, output_streams).context("Subprocess execution failed")?;
                let runtime = Instant::now() - start;
                if command.persist_failures || result.exit_code == 0 {
                    self.cache.store(&command, &result, ttl).context("Cache write failed")?;
                }
                Bkt::join_cleanup_thread(cleanup_hook);
                (result, CacheStatus::Miss(runtime))
            }
        };
        Ok(result)
    }

    /// Unconditionally executes the given command and caches the invocation for the given TTL.
    /// This can be used to "warm" the cache so that subsequent calls to `execute` are fast.
    ///
    /// The second element in the returned tuple is the subprocess' execution time.
    ///
    /// # Errors
    ///
    /// If executing or serializing the command fails. This generally reflects a user error such as
    /// an invalid command.
    pub fn refresh<T>(&self, command: T, ttl: Duration) -> Result<(Invocation, Duration)> where
        T: TryInto<CommandState>,
        anyhow::Error: From<T::Error>, // https://stackoverflow.com/a/72627328
    {
        self.refresh_impl(command, ttl, None::<(std::io::Stdout, std::io::Stderr)>)
    }

    /// Unconditionally executes the given command and caches the invocation for the given TTL.
    /// This can be used to "warm" the cache so that subsequent calls to `execute` are fast.
    /// The invocation's stdout and stderr are written to the given streams in real time in addition
    /// to being cached.
    ///
    /// The second element in the returned tuple is the subprocess' execution time.
    ///
    /// # Errors
    ///
    /// If executing or serializing the command fails. This generally reflects a user error such as
    /// an invalid command.
    pub fn refresh_streaming<T>(
        &self,
        command: T,
        ttl: Duration,
        stdout_sink: impl Write+Send,
        stderr_sink: impl Write+Send,
    ) -> Result<(Invocation, Duration)> where
        T: TryInto<CommandState>,
        anyhow::Error: From<T::Error>, // https://stackoverflow.com/a/72627328
    {
        self.refresh_impl(command, ttl, Some((stdout_sink, stderr_sink)))
    }

    fn refresh_impl<T>(
        &self,
        command: T,
        ttl: Duration,
        output_streams: Option<(impl Write+Send, impl Write+Send)>
    ) -> Result<(Invocation, Duration)> where
        T: TryInto<CommandState>,
        anyhow::Error: From<T::Error>, // https://stackoverflow.com/a/72627328
    {
        let command = command.try_into()?;
        let cleanup_hook = self.maybe_cleanup_once();
        let start = Instant::now();
        let result = Bkt::execute_subprocess(&command, output_streams).context("Subprocess execution failed")?;
        let elapsed = Instant::now() - start;
        if command.persist_failures || result.exit_code == 0 {
            self.cache.store(&command, &result, ttl).context("Cache write failed")?;
        }
        Bkt::join_cleanup_thread(cleanup_hook);
        Ok((result, elapsed))
    }

    /// Clean the cache in the background on a cache-miss; this will usually
    /// be much faster than the actual background process.
    fn maybe_cleanup_once(&self) -> Option<std::thread::JoinHandle<Result<()>>> {
        if self.cleanup_on_refresh {
            Some(self.cleanup_once())
        } else {
            None
        }
    }

    fn join_cleanup_thread(cleanup_hook: Option<std::thread::JoinHandle<Result<()>>>) {
        if let Some(cleanup_hook) = cleanup_hook {
            if let Err(e) = cleanup_hook.join().expect("cleanup thread panicked") {
                eprintln!("bkt: cache cleanup failed: {:?}", e);
            }
        }
    }

    /// Initiates a single cleanup cycle of the cache, removing stale data in the background. This
    /// should be invoked by short-lived applications early in their lifecycle and then joined
    /// before exiting. `execute_and_cleanup` can be used instead to only trigger a cleanup on a
    /// cache miss, avoiding the extra work on cache hits. Long-running applications should
    /// typically prefer `cleanup_thread` which triggers periodic cleanups.
    ///
    /// # Errors
    ///
    /// The Result returned by joining indicates whether there were any unexpected errors while
    /// cleaning up. It should be Ok in all normal circumstances.
    // TODO if cleanup should always succeed (or no-op) why return Result?
    pub fn cleanup_once(&self) -> std::thread::JoinHandle<Result<()>> {
        let cache = self.cache.clone();
        std::thread::spawn(move || { cache.cleanup() })
    }

    /// Initiates an infinite-loop thread that triggers periodic cleanups of the cache, removing
    /// stale data in the background. It is not necessary to `join()` this thread, it will
    /// be terminated when the main thread exits.
    pub fn cleanup_thread(&self) -> std::thread::JoinHandle<()> {
        let cache = self.cache.clone();
        std::thread::spawn(move || {
            //  Hard-coded for now, could be made configurable if needed
            let poll_duration = Duration::from_secs(60);
            loop {
                if let Err(e) = cache.cleanup() {
                    eprintln!("Bkt: cache cleanup failed: {:?}", e);
                }
                std::thread::sleep(poll_duration);
            }
        })
    }
}

// Note: most functionality of Bkt is tested via cli.rs
#[cfg(test)]
mod bkt_tests {
    use super::*;
    use test_dir::{TestDir, DirBuilder, FileType};

    // Just validating that Bkt can be cloned to create siblings with different settings.
    #[test]
    #[allow(clippy::redundant_clone)]
    fn cloneable() {
        let dir = TestDir::temp();
        let bkt = Bkt::create(dir.path("cache")).unwrap();
        let _scoped = bkt.clone().scoped("scope".into());
        let _no_cleanup = bkt.clone().cleanup_on_refresh(false);
    }

    #[test]
    fn cached() {
        let dir = TestDir::temp();
        let file = dir.path("file");
        let cmd = CommandDesc::new(
            ["bash", "-c", r#"echo "$RANDOM" > "${1:?}"; cat "${1:?}""#, "arg0", file.to_str().unwrap()]);
        let bkt = Bkt::create(dir.path("cache")).unwrap();
        let (first_inv, first_status) = bkt.retrieve(&cmd, Duration::from_secs(10)).unwrap();
        assert!(first_status.is_miss());

        for _ in 1..3 {
            let (subsequent_inv, subsequent_status) = bkt.retrieve(&cmd, Duration::from_secs(10)).unwrap();
            assert_eq!(first_inv, subsequent_inv);
            assert!(subsequent_status.is_hit());
        }
    }

    #[test]
    fn discard_failures() {
        let dir = TestDir::temp();
        let output = dir.path("output");
        let code = dir.path("code");

        let cmd = CommandDesc::new(
            ["bash", "-c", r#"cat "${1:?}"; exit "$(< "${2:?}")""#, "arg0", output.to_str().unwrap(), code.to_str().unwrap()])
            .with_discard_failures(true);
        let bkt = Bkt::create(dir.path("cache")).unwrap();

        write!(File::create(&output).unwrap(), "A").unwrap();
        write!(File::create(&code).unwrap(), "10").unwrap();
        let (first_inv, first_status) = bkt.retrieve(&cmd, Duration::from_secs(10)).unwrap();
        assert_eq!(first_inv.exit_code, 10, "{:?}\nstderr:{}", first_inv, first_inv.stderr_utf8());
        assert_eq!(first_inv.stdout_utf8(), "A");
        assert!(first_status.is_miss());

        write!(File::create(&output).unwrap(), "B").unwrap();
        let (subsequent_inv, subsequent_status) = bkt.retrieve(&cmd, Duration::from_secs(10)).unwrap();
        // call is not cached
        assert_eq!(subsequent_inv.stdout_utf8(), "B");
        assert!(subsequent_status.is_miss());

        write!(File::create(&output).unwrap(), "C").unwrap();
        write!(File::create(&code).unwrap(), "0").unwrap();
        let (success_inv, success_status) = bkt.retrieve(&cmd, Duration::from_secs(10)).unwrap();
        assert_eq!(success_inv.exit_code, 0);
        assert_eq!(success_inv.stdout_utf8(), "C");
        assert!(success_status.is_miss());

        write!(File::create(&output).unwrap(), "D").unwrap();
        let (cached_inv, cached_status) = bkt.retrieve(&cmd, Duration::from_secs(10)).unwrap();
        assert_eq!(success_inv, cached_inv);
        assert!(cached_status.is_hit());
    }

    #[test]
    fn streaming_same_output() {
        let dir = TestDir::temp();

        let cmd = CommandDesc::new(["bash", "-c", r#"echo StdOut; echo StdErr >&2"#]);
        let bkt = Bkt::create(dir.path("cache")).unwrap();

        let mut stdout = Vec::new();
        let mut stderr = Vec::new();
        let (res, stat) = bkt.retrieve_streaming(
            &cmd, Duration::from_secs(10), &mut stdout, &mut stderr).unwrap();
        assert!(stat.is_miss());
        assert_eq!(&stdout, &res.stdout);
        assert_eq!(&stderr, &res.stderr);
        assert_eq!(res.stdout_utf8(), "StdOut\n");
        assert_eq!(res.stderr_utf8(), "StdErr\n");

        let mut stdout = Vec::new();
        let mut stderr = Vec::new();
        let (res, stat) = bkt.retrieve_streaming(
            &cmd, Duration::from_secs(10), &mut stdout, &mut stderr).unwrap();
        assert!(stat.is_hit());
        assert_eq!(&stdout, &res.stdout);
        assert_eq!(&stderr, &res.stderr);
        assert_eq!(res.stdout_utf8(), "StdOut\n");
        assert_eq!(res.stderr_utf8(), "StdErr\n");
    }

    #[test]
    fn streaming_refresh() {
        let dir = TestDir::temp();

        let cmd = CommandDesc::new(["bash", "-c", r#"echo StdOut; echo StdErr >&2"#]);
        let bkt = Bkt::create(dir.path("cache")).unwrap();

        let mut stdout = Vec::new();
        let mut stderr = Vec::new();
        let (res, _) = bkt.refresh_streaming(
            &cmd, Duration::from_secs(10), &mut stdout, &mut stderr).unwrap();

        assert_eq!(&stdout, &res.stdout);
        assert_eq!(&stderr, &res.stderr);
        assert_eq!(res.stdout_utf8(), "StdOut\n");
        assert_eq!(res.stderr_utf8(), "StdErr\n");
    }

    // Just a proof-of-concept that streaming to files works as well.
    #[test]
    fn streaming_to_file() {
        let dir = TestDir::temp();

        let cmd = CommandDesc::new(["bash", "-c", r#"echo StdOut; echo StdErr >&2"#]);
        let bkt = Bkt::create(dir.path("cache")).unwrap();

        let out = File::create(dir.path("out")).unwrap();
        let err = File::create(dir.path("err")).unwrap();
        let _ = bkt.retrieve_streaming(
            &cmd, Duration::from_secs(10), out, err).unwrap();

        assert_eq!(std::fs::read_to_string(dir.path("out")).unwrap(), "StdOut\n");
        assert_eq!(std::fs::read_to_string(dir.path("err")).unwrap(), "StdErr\n");
    }

    #[test]
    fn with_working_dir() {
        let dir = TestDir::temp().create("wd", FileType::Dir);
        let work_dir = dir.path("wd");
        let cmd = CommandDesc::new(["bash", "-c", "echo Hello World > file"]);
        let state = cmd.capture_state().unwrap().with_working_dir(&work_dir);
        let bkt = Bkt::create(dir.path("cache")).unwrap();
        let (result, status) = bkt.retrieve(state, Duration::from_secs(10)).unwrap();
        assert_eq!(result.stderr_utf8(), "");
        assert_eq!(result.exit_code(), 0);
        assert_eq!(std::fs::read_to_string(work_dir.join("file")).unwrap(), "Hello World\n");
        assert!(status.is_miss());
    }

    #[test]
    fn cwd_and_working_dir_share_cache() {
        let old_cwd = std::env::current_dir().unwrap();

        let dir = TestDir::temp().create("wd", FileType::Dir);
        let wd = dir.path("wd");
        let bkt = Bkt::create(dir.path("cache")).unwrap();
        // Note we haven't changed the cwd yet - use_cwd() shouldn't read it
        let cmd = CommandDesc::new(["bash", "-c", "pwd; echo '.' > file"]).with_cwd();
        // Now the cwd is captured, but overwritten by with_working_dir()
        let state = cmd.capture_state().unwrap().with_working_dir(&wd);
        let (result, status) = bkt.retrieve(state, Duration::from_secs(10)).unwrap();
        assert_eq!(result.stdout_utf8(), format!("{}\n", wd.to_str().unwrap()));
        assert_eq!(result.stderr_utf8(), "");
        assert_eq!(result.exit_code(), 0);
        assert!(status.is_miss());

        // now change the cwd and see it get captured lazily
        std::env::set_current_dir(&wd).unwrap();
        let (result, status) = bkt.retrieve(&cmd, Duration::from_secs(10)).unwrap();
        assert_eq!(result.stdout_utf8(), format!("{}\n", wd.to_str().unwrap()));
        assert_eq!(result.stderr_utf8(), "");
        assert_eq!(result.exit_code(), 0);
        assert!(status.is_hit());

        // and the file was only written to once, hence the cache was shared
        assert_eq!(std::fs::read_to_string(wd.join("file")).unwrap(), ".\n");

        // Restore the original cwd
        // NB this could fail to be reached if the test fails, which could cause other confusing
        // errors. An RAII pattern using Drop, similar to absl::Cleanup, would be nicer but I'm not
        // aware of a standard pattern for this atm.
        std::env::set_current_dir(old_cwd).unwrap();
    }

    #[test]
    // TODO the JSON serializer doesn't support OsString keys, CommandState needs a custom
    //      Serializer (for feature="debug", at least) - see https://stackoverflow.com/q/51276896
    //      and https://github.com/serde-rs/json/issues/809
    #[cfg(not(feature = "debug"))]
    fn with_env() {
        let dir = TestDir::temp().create("dir", FileType::Dir);
        let cmd = CommandDesc::new(["bash", "-c", r#"echo "FOO:${FOO:?}""#]).capture_state().unwrap()
            .with_env("FOO", "bar");
        let bkt = Bkt::create(dir.path("cache")).unwrap();
        let (result, status) = bkt.retrieve(cmd, Duration::from_secs(10)).unwrap();
        assert_eq!(result.stderr_utf8(), "");
        assert_eq!(result.exit_code(), 0);
        assert_eq!(result.stdout_utf8(), "FOO:bar\n");
        assert!(status.is_miss());
    }

    #[test]
    fn with_modtime() {
        let dir = TestDir::temp().create("dir", FileType::Dir);
        let file = dir.path("file");
        let cmd = CommandDesc::new(["cat", file.to_str().unwrap()]);
        let cmd_modtime = cmd.clone().with_modtime(&file);
        let bkt = Bkt::create(dir.path("cache")).unwrap();
        write!(File::create(&file).unwrap(), "A").unwrap();
        let (result_a, status_a) = bkt.retrieve(&cmd, Duration::from_secs(10)).unwrap();
        let (result_mod_a, status_mod_a) = bkt.retrieve(&cmd_modtime, Duration::from_secs(10)).unwrap();
        assert!(status_a.is_miss());
        assert!(status_mod_a.is_miss());

        // Update the file _and_ reset its modtime because modtime is not consistently updated e.g.
        // if writes are too close together.
        write!(File::create(&file).unwrap(), "B").unwrap();
        filetime::set_file_mtime(&file, filetime::FileTime::from_system_time(SystemTime::now() - Duration::from_secs(15))).unwrap();

        let (result_b, status_b) = bkt.retrieve(&cmd, Duration::from_secs(10)).unwrap();
        let (result_mod_b, status_mod_b) = bkt.retrieve(&cmd_modtime, Duration::from_secs(10)).unwrap();
        assert_eq!(result_a.stdout_utf8(), result_b.stdout_utf8()); // cached
        assert!(status_b.is_hit());
        assert_eq!(result_mod_a.stdout_utf8(), "A");
        assert_eq!(result_mod_b.stdout_utf8(), "B");
        assert!(status_mod_b.is_miss());
    }
}<|MERGE_RESOLUTION|>--- conflicted
+++ resolved
@@ -1098,9 +1098,7 @@
         let command = command.stdout(Stdio::piped()).stderr(Stdio::piped());
 
         let start = Instant::now();
-<<<<<<< HEAD
-        let mut child = command.spawn().with_context(|| format!(
-            "Failed to run command {}", command.get_args().next().expect("Executable missing").to_string_lossy()))?;
+        let mut child = command.spawn().with_context(|| format!("Failed to run command: {:?}", command))?;
 
         let child_out = child.stdout.take().ok_or(anyhow!("cannot attach to child stdout"))?;
         let child_err = child.stderr.take().ok_or(anyhow!("cannot attach to child stderr"))?;
@@ -1117,12 +1115,6 @@
         })?;
 
         let status = child.wait()?;
-=======
-        // TODO write to stdout/stderr while running, rather than after the process completes?
-        // See https://stackoverflow.com/q/66060139
-        let result = command.output()
-            .with_context(|| format!("Failed to run command: {:?}", command))?;
->>>>>>> c611f84e
         let runtime = start.elapsed();
 
         Ok(Invocation {
